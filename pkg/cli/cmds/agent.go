--- conflicted
+++ resolved
@@ -8,20 +8,9 @@
 )
 
 type Agent struct {
-<<<<<<< HEAD
-	Token         string
-	TokenFile     string
-	ServerURL     string
-	DataDir       string
-	NodeIP        string
-	NodeName      string
-	ClusterSecret string
-	Docker        bool
-	NoFlannel     bool
-	Debug         bool
-=======
 	Token                    string
-	ServerURL                string
+	TokenFile                string
+  ServerURL                string
 	DataDir                  string
 	NodeIP                   string
 	NodeName                 string
@@ -30,7 +19,6 @@
 	ContainerRuntimeEndpoint string
 	NoFlannel                bool
 	Debug                    bool
->>>>>>> 70e6ca4a
 	AgentShared
 }
 
